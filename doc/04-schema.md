--- conflicted
+++ resolved
@@ -754,8 +754,6 @@
   `{"github.com": "oauthtoken"}` as the value of this option will use `oauthtoken`
   to access private repositories on github and to circumvent the low IP-based
   rate limiting of their API.
-<<<<<<< HEAD
-=======
   [Read more](articles/troubleshooting.md#api-rate-limit-and-oauth-tokens)
   on how to get an OAuth token for GitHub.
 * **http-basic:** A list of domain names and username/passwords to authenticate
@@ -766,7 +764,6 @@
   home directory's path in vendor-dir and all `*-dir` options below.
 * **bin-dir:** Defaults to `vendor/bin`. If a project includes binaries, they
   will be symlinked into this directory.
->>>>>>> 50c6c100
 * **cache-dir:** Defaults to `C:\Users\<user>\AppData\Local\Composer` on Windows,
   `$XDG_CACHE_HOME/composer` on unix systems that follow the XDG Base Directory
   Specifications, and `$home/cache` on other unix systems. Stores all the caches
