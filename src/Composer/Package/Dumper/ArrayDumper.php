<?php

/*
 * This file is part of Composer.
 *
 * (c) Nils Adermann <naderman@naderman.de>
 *     Jordi Boggiano <j.boggiano@seld.be>
 *
 * For the full copyright and license information, please view the LICENSE
 * file that was distributed with this source code.
 */

namespace Composer\Package\Dumper;

use Composer\Package\BasePackage;
use Composer\Package\PackageInterface;

/**
 * @author Konstantin Kudryashiv <ever.zet@gmail.com>
 * @author Jordi Boggiano <j.boggiano@seld.be>
 */
class ArrayDumper
{
    public function dump(PackageInterface $package)
    {
        $keys = array(
            'binaries' => 'bin',
            'scripts',
            'type',
            'extra',
            'installationSource' => 'installation-source',
            'license',
            'authors',
            'description',
            'homepage',
            'keywords',
            'autoload',
            'repositories',
<<<<<<< HEAD
            'includePaths' => 'include-path',
=======
            'support',
>>>>>>> 20ae7efa
        );

        $data = array();
        $data['name'] = $package->getPrettyName();
        $data['version'] = $package->getPrettyVersion();
        $data['version_normalized'] = $package->getVersion();

        if ($package->getTargetDir()) {
            $data['target-dir'] = $package->getTargetDir();
        }

        if ($package->getReleaseDate()) {
            $data['time'] = $package->getReleaseDate()->format('Y-m-d H:i:s');
        }

        if ($package->getSourceType()) {
            $data['source']['type'] = $package->getSourceType();
            $data['source']['url'] = $package->getSourceUrl();
            $data['source']['reference'] = $package->getSourceReference();
        }

        if ($package->getDistType()) {
            $data['dist']['type'] = $package->getDistType();
            $data['dist']['url'] = $package->getDistUrl();
            $data['dist']['reference'] = $package->getDistReference();
            $data['dist']['shasum'] = $package->getDistSha1Checksum();
        }

        foreach (BasePackage::$supportedLinkTypes as $type => $opts) {
            if ($links = $package->{'get'.ucfirst($opts['method'])}()) {
                foreach ($links as $link) {
                    $data[$type][$link->getTarget()] = $link->getPrettyConstraint();
                }
            }
        }

        if ($packages = $package->getSuggests()) {
            $data['suggest'] = $packages;
        }

        foreach ($keys as $method => $key) {
            if (is_numeric($method)) {
                $method = $key;
            }

            $getter = 'get'.ucfirst($method);
            $value  = $package->$getter();

            if (null !== $value && !(is_array($value) && 0 === count($value))) {
                $data[$key] = $value;
            }
        }

        return $data;
    }
}<|MERGE_RESOLUTION|>--- conflicted
+++ resolved
@@ -36,11 +36,8 @@
             'keywords',
             'autoload',
             'repositories',
-<<<<<<< HEAD
             'includePaths' => 'include-path',
-=======
             'support',
->>>>>>> 20ae7efa
         );
 
         $data = array();
