--- conflicted
+++ resolved
@@ -51,12 +51,9 @@
                 new InputOption('available', 'a', InputOption::VALUE_NONE, 'List available packages only'),
                 new InputOption('self', 's', InputOption::VALUE_NONE, 'Show the root package information'),
                 new InputOption('name-only', 'N', InputOption::VALUE_NONE, 'List package names only'),
-<<<<<<< HEAD
                 new InputOption('disable-tls', null, InputOption::VALUE_NONE, 'Disable SSL/TLS protection for HTTPS requests'),
                 new InputOption('cafile', null, InputOption::VALUE_REQUIRED, 'The path to a valid CA certificate file for SSL/TLS certificate verification'),
-=======
                 new InputOption('path', 'P', InputOption::VALUE_NONE, 'Show package paths'),
->>>>>>> 27ce5ec3
             ))
             ->setHelp(<<<EOT
 The show command displays detailed information about a package, or
